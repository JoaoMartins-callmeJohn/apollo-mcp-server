--- conflicted
+++ resolved
@@ -69,20 +69,11 @@
     - Starts an MCP Server with the `--mcp` flag
     - Exposes the specified operations as MCP tools
 
-<<<<<<< HEAD
 2. Start MCP Inspector to verify the server is running:
 
     ```sh
     npx @modelcontextprotocol/inspector
     ```
-=======
-- Running `rover dev` to start an MCP Server using the Streamable HTTP transport
-- Running a local binary of the MCP Server using the stdio transport
-- Running a container of the MCP Server using the SSE transport
-
-All use [MCP Inspector](https://modelcontextprotocol.io/docs/tools/inspector) to connect to and inspect the running server.
-<br/>
->>>>>>> 147e6187
 
 3. Open a browser and go to [`http://127.0.0.1:6274`](http://127.0.0.1:6274)
 
@@ -93,23 +84,12 @@
 
     You should see the tools from your server listed.
 
-<<<<<<< HEAD
 ## Step 3: Connect Claude Desktop
 
 First, locate your Claude configuration file:
 - **macOS**: `~/Library/Application Support/Claude/claude_desktop_config.json`
 - **Windows**: `%APPDATA%\Claude\claude_desktop_config.json`
 - **Linux**: `~/.config/Claude/claude_desktop_config.json`
-=======
-1. Install [Apollo Rover CLI](/rover/getting-started) v0.31 or later.
-1. From the root directory of your local repo, run `rover dev` to start a local graph, using `--mcp*` options to start and configure an Apollo MCP Server.
-
-    ```sh showLineNumbers=false
-      rover dev --supergraph-config ./graphql/TheSpaceDevs/supergraph.yaml \
-      --mcp \
-      --mcp-operations ./graphql/TheSpaceDevs/operations/ExploreCelestialBodies.graphql ./graphql/TheSpaceDevs/operations/GetAstronautDetails.graphql ./graphql/TheSpaceDevs/operations/GetAstronautsCurrentlyInSpace.graphql ./graphql/TheSpaceDevs/operations/SearchUpcomingLaunches.graphql
-    ```
->>>>>>> 147e6187
 
 Then add the following configuration
 
@@ -147,7 +127,6 @@
    - Check that your MCP server is still running
    - Verify the port numbers match between your server and Claude config
 
-<<<<<<< HEAD
 ## Troubleshooting
 
 ### Common Issues
@@ -181,19 +160,6 @@
 - **Error**: "Schema validation failed"
   - Solution: Ensure your GraphQL operations match the schema
   - Solution: Check for syntax errors in your operation files
-=======
-    ```sh showLineNumbers=false
-    npx @modelcontextprotocol/inspector apollo-mcp-server \
-    --directory <absolute-path-to-MCP-example-dir>
-    --schema api.graphql \
-    --operations operations \
-    --endpoint https://thespacedevs-production.up.railway.app/
-    ```
-1. Open a browser and go to the Inspector URL at [`http://127.0.0.1:6274`](http://127.0.0.1:6274).
-1. Fill in the details in Inspector:
-    - **Transport Type**: Select `STDIO`
-    - **Command**: Should be prepopulated with the command to run the MCP Server
->>>>>>> 147e6187
 
 ### Getting Help
 
@@ -256,38 +222,5 @@
       }
     }
     ```
-
-<<<<<<< HEAD
-</details>
-=======
-    ```json title="Streamable HTTP"
-    {
-      "mcpServers": {
-        "thespacedevs": {
-            "command": "npx",
-            "args": [
-                "mcp-remote",
-                "http://127.0.0.1:5000/mcp"
-            ]
-        }
-      }
-    }
-    ```
-
-    </CodeColumns>
-
-1. Restart Claude, then check that your server's tools are available from the input box.
-
-That's it! You've hooked up the Apollo MCP Server to Claude and can now use the MCP Server's tools in Claude.
-
-## Next steps
-
-See the [user guide](/apollo-mcp-server/guides) to learn how to create tools from [operation schema files](/apollo-mcp-server/guides#from-operation-schema-files), [persisted query manifests](/apollo-mcp-server/guides/#from-persisted-query-manifests), or [schema introspection](/apollo-mcp-server/guides/#from-schema-introspection).
-
-### Additional resources
-
-Check out these blog posts to learn more about Apollo MCP Server:
-
-- [Getting started with Apollo MCP Server](https://www.apollographql.com/blog/getting-started-with-apollo-mcp-server-for-any-graphql-api)
-- [The Future of MCP is GraphQL](https://www.apollographql.com/blog/the-future-of-mcp-is-graphql)
->>>>>>> 147e6187
+  
+</details>