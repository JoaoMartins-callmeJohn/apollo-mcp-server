--- conflicted
+++ resolved
@@ -120,11 +120,7 @@
 
 ### Mapping rover dev options
 
-<<<<<<< HEAD
 You can use the [`rover dev`](/rover/commands/dev) command of Rover CLI v0.32 or later to run an Apollo MCP Server instance for local development. 
-=======
-You can use the [`rover dev`](/rover/commands/dev) command of Rover CLI v0.31 or later to run an Apollo MCP Server instance for local development.
->>>>>>> 147e6187
 
 Running `rover dev --mcp` starts an MCP Server. Additional options, `--mcp*`, directly configure the MCP Server.
 
